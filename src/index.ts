--- conflicted
+++ resolved
@@ -1,49 +1,3 @@
-<<<<<<< HEAD
-import { AnyRouter } from '@trpc/server';
-import { uWsHTTPRequestHandler } from './requestHandler';
-import { extractAndWrapHttpRequest } from './utils';
-import { applyWSHandler, WSSHandlerOptions } from './applyWsHandler';
-import type { uHTTPHandlerOptions, WrappedHTTPRequest } from './types';
-import type { HttpRequest, HttpResponse, TemplatedApp } from 'uWebSockets.js';
-
-export * from './types';
-export * from './applyWsHandler';
-
-/**
- * @param uWsApp uWebsockets server instance
- * @param prefix The path to trpc without trailing slash (ex: "/trpc")
- * @param opts handler options
- */
-export function createUWebSocketsHandler<TRouter extends AnyRouter>(
-  uWsApp: TemplatedApp,
-  prefix: string,
-  opts: uHTTPHandlerOptions<TRouter, WrappedHTTPRequest, HttpResponse>
-) {
-  const handler = (res: HttpResponse, req: HttpRequest) => {
-    res.onAborted(() => {
-      // console.log('request was aborted');
-      res.aborted = true;
-    });
-
-    const wrappedReq = extractAndWrapHttpRequest(prefix, req);
-
-    uWsHTTPRequestHandler({
-      req: wrappedReq,
-      res: res,
-      path: wrappedReq.url,
-      ...opts,
-    });
-  };
-
-  uWsApp.get(prefix + '/*', handler);
-  uWsApp.post(prefix + '/*', handler);
-
-  if (opts.enableSubscriptions) {
-    applyWSHandler(prefix, opts as WSSHandlerOptions<TRouter>);
-  }
-}
-=======
 export { applyWSHandler, WSSHandlerOptions } from './applyWsHandler';
 export { createUWebSocketsHandler } from './createUWebsocketsHandler';
-export * from './types';
->>>>>>> a092203d
+export * from './types';